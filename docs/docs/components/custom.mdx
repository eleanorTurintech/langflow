--- conflicted
+++ resolved
@@ -102,8 +102,4 @@
 
 - `status`: Shows values from the `build` method, useful for debugging.
 - `field_order`: Controls the display order of fields.
-<<<<<<< HEAD
-- `icon`: Sets the canvas display icon.
-=======
-- `icon`: Sets the canvas display icon.
->>>>>>> af80b4c4
+- `icon`: Sets the canvas display icon.