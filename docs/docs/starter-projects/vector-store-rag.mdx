import ThemedImage from "@theme/ThemedImage";
import useBaseUrl from "@docusaurus/useBaseUrl";
import ZoomableImage from "/src/theme/ZoomableImage.js";
import ReactPlayer from "react-player";
import Admonition from "@theme/Admonition";

# Vector Store RAG

Retrieval Augmented Generation, or RAG, is a pattern for training LLMs on your data and querying it.

RAG is backed by a **vector store**, a vector database which stores embeddings of the ingested data.

This enables **vector search**, a more powerful and context-aware search.

We've chosen [Astra DB](https://astra.datastax.com/signup?utm_source=langflow-pre-release&utm_medium=referral&utm_campaign=langflow-announcement&utm_content=create-a-free-astra-db-account) as the vector database for this starter project, but you can follow along with any of Langflow's vector database options.

## Prerequisites

<Admonition type="info">
<<<<<<< HEAD
  Langflow v1.0 alpha is also available in [HuggingFace
  Spaces](https://huggingface.co/spaces/Langflow/Langflow-Preview?duplicate=true).
  Try it out or follow the instructions
  [here](../getting-started/huggingface-spaces) to install it locally.
</Admonition>

- [Langflow installed](../getting-started/install-langflow.mdx)
=======
  Langflow v1.0 alpha is also available in HuggingFace Spaces. [Clone the space
  using this
  link](https://huggingface.co/spaces/Langflow/Langflow-Preview?duplicate=true)
  to create your own Langflow workspace in minutes.
</Admonition>

- [Langflow installed and running](../getting-started/install-langflow.mdx)
>>>>>>> 86af0e35

- [OpenAI API key](https://platform.openai.com)

- [An Astra DB vector database created](https://docs.datastax.com/en/astra-db-serverless/get-started/quickstart.html) with:
  - Application token (`AstraCS:WSnyFUhRxsrg…​`)
  - API endpoint (`https://ASTRA_DB_ID-ASTRA_DB_REGION.apps.astra.datastax.com`)

## Create the vector store RAG project

1. From the Langflow dashboard, click **New Project**.
2. Select **Vector Store RAG**.
3. The **Vector Store RAG** flow is created.

<ZoomableImage
  alt="Docusaurus themed image"
  sources={{
    light: "img/vector-store-rag.png",
    dark: "img/vector-store-rag.png",
  }}
  style={{ width: "80%", margin: "20px auto" }}
/>

The vector store RAG flow is built of two separate flows.

The **ingestion** flow (bottom of the screen) populates the vector store with data from a local file.
It ingests data from a file (**File**), splits it into chunks (**Recursive Character Text Splitter**), indexes it in Astra DB (**Astra DB**), and computes embeddings for the chunks (**OpenAI Embeddings**).
This forms a "brain" for the query flow.

The **query** flow (top of the screen) allows users to chat with the embedded vector store data. It's a little more complex:

- **Chat Input** component defines where to put the user input coming from the Playground.
- **OpenAI Embeddings** component generates embeddings from the user input.
- **Astra DB Search** component retrieves the most relevant Records from the Astra DB database.
- **Text Output** component turns the Records into Text by concatenating them and also displays it in the Playground.
- **Prompt** component takes in the user input and the retrieved Records as text and builds a prompt for the OpenAI model.
- **OpenAI** component generates a response to the prompt.
- **Chat Output** component displays the response in the Playground.

4. To create an environment variable for the **OpenAI** component, in the **OpenAI API Key** field, click the **Globe** button, and then click **Add New Variable**.

   1. In the **Variable Name** field, enter `openai_api_key`.
   2. In the **Value** field, paste your OpenAI API Key (`sk-...`).
   3. Click **Save Variable**.

5. To create environment variables for the **Astra DB** and **Astra DB Search** components:
   1. In the **Token** field, click the **Globe** button, and then click **Add New Variable**.
   2. In the **Variable Name** field, enter `astra_token`.
   3. In the **Value** field, paste your Astra application token (`AstraCS:WSnyFUhRxsrg…​`).
   4. Click **Save Variable**.
   5. Repeat the above steps for the **API Endpoint** field, pasting your Astra API Endpoint instead (`https://ASTRA_DB_ID-ASTRA_DB_REGION.apps.astra.datastax.com`).
   6. Add the global variable to both the **Astra DB** and **Astra DB Search** components.

## Run the vector store RAG flow

1. Click the **Playground** button.
   The **Playground** opens, where you can chat with your data.
2. Type a message and press Enter. (Try something like "What topics do you know about?")
3. The bot will respond with a summary of the data you've embedded.

For example, we embedded a PDF of an engine maintenance manual and asked, "How do I change the oil?"
The bot responds:

```
To change the oil in the engine, follow these steps:

Make sure the engine is turned off and cool before starting.

Locate the oil drain plug on the bottom of the engine.

Place a drain pan underneath the oil drain plug to catch the old oil...
```

We can also get more specific:

```
User
What size wrench should I use to remove the oil drain cap?

AI
You should use a 3/8 inch wrench to remove the oil drain cap.
```

This is the size the engine manual lists as well. This confirms our flow works, because the query returns the unique knowledge we embedded from the Astra vector store.<|MERGE_RESOLUTION|>--- conflicted
+++ resolved
@@ -17,15 +17,6 @@
 ## Prerequisites
 
 <Admonition type="info">
-<<<<<<< HEAD
-  Langflow v1.0 alpha is also available in [HuggingFace
-  Spaces](https://huggingface.co/spaces/Langflow/Langflow-Preview?duplicate=true).
-  Try it out or follow the instructions
-  [here](../getting-started/huggingface-spaces) to install it locally.
-</Admonition>
-
-- [Langflow installed](../getting-started/install-langflow.mdx)
-=======
   Langflow v1.0 alpha is also available in HuggingFace Spaces. [Clone the space
   using this
   link](https://huggingface.co/spaces/Langflow/Langflow-Preview?duplicate=true)
@@ -33,7 +24,6 @@
 </Admonition>
 
 - [Langflow installed and running](../getting-started/install-langflow.mdx)
->>>>>>> 86af0e35
 
 - [OpenAI API key](https://platform.openai.com)
 
