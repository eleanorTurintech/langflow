--- conflicted
+++ resolved
@@ -13,16 +13,13 @@
 export const StoreContext = createContext<storeContextType>(initialValue);
 
 export function StoreProvider({ children }) {
-<<<<<<< HEAD
-  const [savedFlows, setSavedFlows] = useState<{ [key: string]: FlowType }>({});
+  const [savedFlows, setSavedFlows] = useState<Set<string>>(new Set());
+
   const [hasStore, setHasStore] = useState(false);
 
   checkHasStore().then((res) => {
     setHasStore(res[0].has_store);
   });
-=======
-  const [savedFlows, setSavedFlows] = useState<Set<string>>(new Set());
->>>>>>> fd4aa364
 
   return (
     <StoreContext.Provider
