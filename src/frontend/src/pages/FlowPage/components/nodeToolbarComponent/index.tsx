--- conflicted
+++ resolved
@@ -34,12 +34,9 @@
   setShowNode,
   numberOfHandles,
   showNode,
-<<<<<<< HEAD
   name = "code",
-=======
   openAdvancedModal,
   onCloseAdvancedModal,
->>>>>>> 4193242e
 }: nodeToolbarPropsType): JSX.Element {
   const nodeLength = Object.keys(data.node!.template).filter(
     (templateField) =>
