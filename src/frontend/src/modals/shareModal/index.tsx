--- conflicted
+++ resolved
@@ -25,11 +25,8 @@
 import { getTagsIds } from "../../utils/storeUtils";
 import ConfirmationModal from "../ConfirmationModal";
 import BaseModal from "../baseModal";
-<<<<<<< HEAD
 import { useHotkeys } from "react-hotkeys-hook";
-=======
 import ExportModal from "../exportModal";
->>>>>>> c6b4101d
 
 export default function ShareModal({
   component,
